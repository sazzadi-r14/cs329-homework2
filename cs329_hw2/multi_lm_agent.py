--- conflicted
+++ resolved
@@ -67,11 +67,7 @@
             response = generate_openai(messages=messages, model=model, temperature=self.generation_temp)
         elif "claude" in model:
             response = generate_anthropic(messages=messages, model=model, temperature=self.generation_temp)
-<<<<<<< HEAD
-        elif "llama" in model:
-=======
         else:
->>>>>>> e2b8d181
             response = generate_together(messages=messages, model=model, temperature=self.generation_temp)
         else:
             raise ValueError(f"Unsupported model: {model}")
